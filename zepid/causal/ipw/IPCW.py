--- conflicted
+++ resolved
@@ -66,16 +66,10 @@
             self.df = self._dataprep(f, idvar, time, event, enter=enter)
         else:
             self.df = f
-<<<<<<< HEAD
-            self.df['uncensored'] = np.where((self.df[idvar] != self.df[idvar].shift(-1)) &
-                                             (self.df[event] == 0),
-                                             0, 1)  # generating indicator for uncensored
-            self.df['uncensored'] = np.where(self.df[time] == np.max(df[time]), 1, self.df['uncensored'])
-=======
             self.df['__uncensored__'] = np.where((self.df[idvar] != self.df[idvar].shift(-1)) &
                                                  (self.df[event] == 0),
                                                  0, 1)  # generating indicator for uncensored
->>>>>>> bf2ef3f4
+            self.df['uncensored'] = np.where(self.df[time] == np.max(df[time]), 1, self.df['uncensored'])
         self.idvar = idvar
         self.time = time
         self.event = event
@@ -157,15 +151,9 @@
             lf.drop(['tdiff_zepid', 'tpoint_zepid', 't_int_zepid', time, event], axis=1, inplace=True)
         else:
             lf.drop(['tdiff_zepid', 'tpoint_zepid', 't_int_zepid', time, event, enter], axis=1, inplace=True)
-<<<<<<< HEAD
-        lf.rename(columns={"delta_indicator_zepid": event, 'uncensored_zepid': 'uncensored', 't_enter_zepid': 't_enter',
-                           't_out_zepid': 't_out'}, inplace=True)
-        warnings.warn('Please verify the long dataframe was generated correctly', UserWarning)
-=======
         lf.rename(columns={"delta_indicator_zepid": event, 'uncensored_zepid': '__uncensored__',
                            't_enter_zepid': 't_enter', 't_out_zepid': 't_out'}, inplace=True)
-        warnings.warn('Please verify the long dataframe was generated correctly')
->>>>>>> bf2ef3f4
+        warnings.warn('Please verify the long dataframe was generated correctly', UserWarning)
         print('Check for dataframe')
         print('\tEvents in input:', np.sum(cf[event]))
         print('\tEvents in output:', np.sum(lf[event]))
