--- conflicted
+++ resolved
@@ -9,30 +9,19 @@
     r"""Implementation of augmented inverse probablity weight estimator. This is a simple implementation of AIPW
     and does not account for missing data. It only handles time-fixed confounders and treatments at this point.
 
-<<<<<<< HEAD
-        The augment-inverse probability weights for treat A=a are are calculated from the following formula
-=======
     The augment-inverse probability weights are calculated from the following formula
->>>>>>> 5bf65150
 
     .. math::
 
-<<<<<<< HEAD
-            \widehat{DR}(a) = \frac{YA}{\widehat{\Pr}(A=a|L)} - \frac{\hat{Y}^a*(A-\widehat{\Pr}(A=a|L)}{
-            \widehat{\Pr}(A=a|L)}
+        \widehat{DR}(a) = \frac{YA}{\widehat{\Pr}(A=a|L)} - \frac{\hat{Y}^a*(A-\widehat{\Pr}(A=a|L)}{
+        \widehat{\Pr}(A=a|L)}
 
-        The risk difference and risk ratio are calculated using the following formulas, respectively
+    The risk difference and risk ratio are calculated using the following formulas, respectively
 
-        .. math::
+    .. math::
 
-            \widehat{RD} = \widehat{DR}(a=1) - \widehat{DR}(a=0) \\
-            \widehat{RR} = \frac{\widehat{DR}(a=1)}{\widehat{DR}(a=0)}
-=======
-        RD = \left(\frac{Y_{A=1} A}{P(A=1)} - \frac{\hat{Y}_1 (A-P(A=1)}{P(A=1)}\right) - \left(\frac{Y_{A=0} A}{P(A=0)
-        } - \frac{\hat{Y}_0 (A-P(A=1)}{P(A=0)}\right)\\
-        RR = \left(\frac{Y_{A=1} A}{P(A=1)} - \frac{\hat{Y}_1 (A-P(A=1)}{P(A=1)}\right) / \left(\frac{Y_{A=0} A}{P(A=0)
-        } - \frac{\hat{Y}_0 (A-P(A=1)}{P(A=0)}\right)
->>>>>>> 5bf65150
+        \widehat{RD} = \widehat{DR}(a=1) - \widehat{DR}(a=0) \\
+        \widehat{RR} = \frac{\widehat{DR}(a=1)}{\widehat{DR}(a=0)}
 
     Confidence intervals should be calculated using non-parametric bootstrapping
 
